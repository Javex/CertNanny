--- conflicted
+++ resolved
@@ -80,11 +80,7 @@
 			if($executable_name ne $servicepath) {
 			    $params_str = qq{"$servicepath"};
 			}
-<<<<<<< HEAD
-			$params_str = qq{$params_str --cfg "$cfgpath"};
-=======
 			$params_str = qq{$params_str --cfg "$cfgpath" --sleep $config{sleep}};
->>>>>>> cede8149
 			my $ret = Win32::Daemon::CreateService({
 				machine =>  '',
 				name    =>  $servicename,
