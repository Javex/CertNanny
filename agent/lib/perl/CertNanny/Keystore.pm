--- conflicted
+++ resolved
@@ -489,81 +489,6 @@
     $errmsg;
 }
 
-<<<<<<< HEAD
-=======
-# set error message
-# arg: error message
-# message is also logged with priority ERROR
-sub seterror
-{
-    my $self = shift;
-    my $arg = shift;
-    
-    $self->{ERRMSG} = $arg;
-    $self->log({ MSG => $arg,
-		 PRIO => 'error' });
-}
-
-sub log
-{
-    my $self = shift;
-    my $arg = shift;
-    confess "Not a hash ref" unless (ref($arg) eq "HASH");
-    return unless (defined $arg->{MSG});
-    my $entryname = $self->{OPTIONS}->{ENTRYNAME};
-    my $prio = lc($arg->{PRIO}) || "info";
-
-    my %level = ( 'debug'  => 4,
-		  'info'   => 3,
-		  'notice' => 2,
-		  'error'  => 1,
-		  'fatal'  => 0 );
-
-
-    print STDERR "WARNING: log called with undefined priority '$prio'" unless exists $level{$prio};
-    if ($level{$prio} <= $self->loglevel()) {
-    my ($seconds, $minutes, $hours, $day_of_month, $month, $year,
-	$wday, $yday, $isdst) = gmtime(time);
-	my $datestr = sprintf("%04d-%02d-%02d %02d:%02d:%02d", 
-		   $year + 1900, 
-		   $month + 1, 
-		   $day_of_month,
-		   $hours,
-		   $minutes,
-		   $seconds);;
-	# fallback to STDERR
-	print STDERR "LOG: $datestr [$prio] $entryname: $arg->{MSG}\n";
-	
-	# call hook
-	#$self->executehook($self->{INSTANCE}->{OPTIONS}->{ENTRY}->{hook}->{log},
-#			   '__PRIORITY__' => $prio,
-#			   '__MESSAGE__' => $arg->{MSG});
-    }
-    return 1;
-}
-
-sub debug
-{
-    my $self = shift;
-    my $arg = shift;
-
-#    if (exists $self->{DEBUG} and $self->{DEBUG}) {
-	$self->log({ MSG => $arg,
-		     PRIO => 'debug' });
-#    }
-}
-
-sub info
-{
-    my $self = shift;
-    my $arg = shift;
-
-    $self->log({ MSG => $arg,
-		 PRIO => 'info' });
-}
-
-
->>>>>>> f89a3926
 
 # dynamically load keystore instance module
 sub load_keystore_handler
@@ -1485,13 +1410,8 @@
 	$args{'__LOCATION__'} = qq("$self->{INSTANCE}->{OPTIONS}->{ENTRY}->{location}") || qq("$self->{OPTIONS}->{ENTRY}->{location}");
 	$args{'__ENTRY__'}    =  $self->{INSTANCE}->{OPTIONS}->{ENTRYNAME} || $self->{OPTIONS}->{ENTRYNAME};
 	# TODO: Test Subject/Serial Hook!
-<<<<<<< HEAD
 	$args{'__SUBJECT__'}  = $self->{CERT}->{INFO}->{SubjectName} || 'UnknownSubject';
 	$args{'__SERIAL__'}   = $self->{CERT}->{INFO}->{SerialNumber} || 'UnknownSerial';
-=======
-	$args{'__SUBJECT__'}  = qq("$self->{CERT}->{INFO}->{SubjectName}") || 'UnknownSubject';
-	$args{'__SERIAL__'}   = qq("$self->{CERT}->{INFO}->{SerialNumber}") || 'UnknownSerial';
->>>>>>> f89a3926
 
 	# replace values passed to this function
 	foreach my $key (keys %args) {
