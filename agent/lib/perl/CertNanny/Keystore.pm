#
# CertNanny - Automatic renewal for X509v3 certificates using SCEP
# 2005-02 Martin Bartosch <m.bartosch@cynops.de>
#
# This software is distributed under the GNU General Public License - see the
# accompanying LICENSE file for more details.
#

package CertNanny::Keystore;
use base qw(Exporter);

# use Smart::Comments;

use IO::File;
use File::Glob qw(:globally :nocase);
use File::Spec;

use File::Copy;
use File::Temp;
use File::Basename;
use Carp;
use Data::Dumper;
use CertNanny::Logging;

use CertNanny::Util;

use strict;
use vars qw( $VERSION );
use Exporter;

$VERSION = 0.10;


# constructor parameters:
# location - base name of keystore (required)
sub new 
{
    my $proto = shift;
    my $class = ref($proto) || $proto;
    my %args = ( 
        @_,         # argument pair list
    );

    my $self = {};
    bless $self, $class;

    $self->{CONFIG} = $args{CONFIG};

    foreach my $item (qw(statedir scepcertdir)) {
	if (! exists $args{ENTRY}->{$item}) {
	    croak "No $item specified for keystore " . $args{ENTRY}->{location};
	}

	if (! -d $args{ENTRY}->{$item}) {
	    croak "$item directory $args{ENTRY}->{$item} does not exist";
	}

	if (! -x $args{ENTRY}->{$item} or
	    ! -r $args{ENTRY}->{$item} or
	    ! -w $args{ENTRY}->{$item}) {
	    croak "Insufficient permissions for $item $args{ENTRY}->{$item}";
	}
    }

    if (! exists $args{ENTRY}->{statefile}) {
	my $entry = $args{ENTRYNAME} || "entry";
	my $statefile = File::Spec->catfile($args{ENTRY}->{statedir}, "$entry.state");
	$args{ENTRY}->{statefile} = $statefile;
    }
    
    CertNanny::Logging->loglevel($args{CONFIG}->get('loglevel') || 3);

    # set defaults
    $self->{OPTIONS}->{tmp_dir} = 
	$args{CONFIG}->get('path.tmpdir', 'FILE');
    $self->{OPTIONS}->{openssl_shell} =
	$args{CONFIG}->get('cmd.openssl', 'FILE');
    $self->{OPTIONS}->{sscep_cmd} =
	$args{CONFIG}->get('cmd.sscep', 'FILE');
    $self->{OPTIONS}->{ENTRYNAME} = $args{ENTRYNAME};
    
    croak "No tmp directory specified" 
	unless defined $self->{OPTIONS}->{tmp_dir};
    croak "No openssl binary configured or found" 
	unless (defined $self->{OPTIONS}->{openssl_shell} and
		-x $self->{OPTIONS}->{openssl_shell});

    croak "No sscep binary configured or found" 
	unless (defined $self->{OPTIONS}->{sscep_cmd} and
		-x $self->{OPTIONS}->{sscep_cmd});
    

    # instantiate keystore
    my $type = $args{ENTRY}->{type};
    if (! defined $type || ($type eq "none")) {
	print STDERR "Skipping keystore (no keystore type defined)\n";
	return;
    }

    if (! $self->load_keystore_handler($type)) {
	print STDERR "ERROR: Could not load keystore handler '$type'\n";
	return;
    }

    # attach keystore handler
    # backend constructor is expected to perform sanity checks on the
    # configuration and return undef if options are not appropriate
    eval "\$self->{INSTANCE} = new CertNanny::Keystore::$type((\%args, \%{\$self->{OPTIONS}}))";
    if ($@) {
	print STDERR $@;
	return;
    }

    croak "Could not initialize keystore handler '$type'. Aborted." 
	unless defined $self->{INSTANCE};

    # get certificate
    $self->{CERT} = $self->{INSTANCE}->getcert();

    if (defined $self->{CERT}) {
	$self->{CERT}->{INFO} = $self->getcertinfo(%{$self->{CERT}});
	

	my %convopts = %{$self->{CERT}};

	$convopts{OUTFORMAT} = 'PEM';
	$self->{CERT}->{RAW}->{PEM}  = $self->convertcert(%convopts)->{CERTDATA};
	$convopts{OUTFORMAT} = 'DER';
	$self->{CERT}->{RAW}->{DER}  = $self->convertcert(%convopts)->{CERTDATA};
    } 
    else
    {
	print STDERR "ERROR: Could not parse instance certificate\n";
	return;
    }
    $self->{INSTANCE}->setcert($self->{CERT});

    # get previous renewal status
    #$self->retrieve_state() or return;

    # check if we can write to the file
    #$self->store_state() || croak "Could not write state file $self->{STATE}->{FILE}";

    return ($self);
}

sub DESTROY
{
    my $self = shift;
    
    $self->store_state();

    return unless (exists $self->{TMPFILE});

    foreach my $file (@{$self->{TMPFILE}}) {
	unlink $file;
    }
}

sub setcert {
    my $self = shift;
    
    $self->{CERT} = shift;
}


# convert certificate to other formats
# input: hash
# CERTDATA => string containing certificate data OR
# CERTFILE => file containing certificate data
# CERTFORMAT => certificate encoding format (PEM or DER), default: DER
# OUTFORMAT => desired output certificate format (PEM or DER), default: DER
#
# return: hash ref
# CERTDATA => string containing certificate data
# CERTFORMAT => certificate encoding format (PEM or DER)
# or undef on error
sub convertcert {
    my $self = shift;
    my %options = (
	CERTFORMAT => 'DER',
	OUTFORMAT => 'DER',
	@_,         # argument pair list
	);

    # sanity checks
    foreach my $key (qw( CERTFORMAT OUTFORMAT )) {
	if ($options{$key} !~ m{ \A (?: DER | PEM ) \z }xms) {
	    CertNanny::Logging->error("convertcert(): Incorrect $key: $options{$key}");
	    return;
	}
    }

    my $output;

    my $openssl = $self->{OPTIONS}->{openssl_shell};
    my $infile;

    my @cmd = (qq("$openssl"),
	       'x509',
	       '-in',
	);
    
    if (exists $options{CERTDATA}) {
	$infile = $self->gettmpfile();
	if (! CertNanny::Util->write_file(FILENAME => $infile,
				CONTENT  => $options{CERTDATA},
	    )) {
	    CertNanny::Logging->error("convertcert(): Could not write temporary file");
	    return;
	}

	push(@cmd, qq("$infile"));
    } else {
	push(@cmd, qq("$options{CERTFILE}"));
    }
    
    push(@cmd, ('-inform', $options{CERTFORMAT}));
    push(@cmd, ('-outform', $options{OUTFORMAT}));

    $output->{CERTFORMAT} = $options{OUTFORMAT};

    my $cmd = join(' ', @cmd);
    CertNanny::Logging->log({ MSG => "Execute: " . $cmd,
		 PRIO => 'debug' });

    $output->{CERTDATA} = `$cmd`;
    unlink $infile if defined $infile;

    if ($? != 0) {
	CertNanny::Logging->error("convertcert(): Could not convert certificate");
	return;
    }
    
    return $output;
}


# convert private keys to other formats
# input: hash
# KEYDATA => string containing private key data OR
# KEYFILE => file containing private key
# KEYTYPE => private key type (OpenSSL or PKCS8), default: OpenSSL
# KEYFORMAT => private key encoding format (PEM or DER), default: DER
# KEYPASS => private key pass phrase, may be undef or empty
# OUTFORMAT => desired output key format (PEM or DER), default: DER
# OUTTYPE => desired output private key type (OpenSSL or PKCS8), 
#            default: OpenSSL
# OUTPASS => private key pass phrase, may be undef or empty
#
# return: hash
# KEYDATA => string containing key data
# KEYFORMAT => key encoding format (PEM or DER)
# KEYTYPE => key type (OpenSSL or PKCS8)
# KEYPASS => private key pass phrase
# or undef on error
sub convertkey {
    my $self = shift;
    my %options = (
	KEYFORMAT => 'DER',
	KEYTYPE   => 'OpenSSL',
	OUTFORMAT => 'DER',
	OUTTYPE   => 'OpenSSL',
	@_,         # argument pair list
	);

    # sanity checks
    foreach my $key (qw( KEYFORMAT OUTFORMAT )) {
	if ($options{$key} !~ m{ \A (?: DER | PEM ) \z }xms) {
	    CertNanny::Logging->error("convertkey(): Incorrect $key: $options{$key}");
	    return;
	}
    }

    foreach my $key (qw( KEYTYPE OUTTYPE )) {
	if ($options{$key} !~ m{ \A (?: OpenSSL | PKCS8 ) \z }xms) {
	    CertNanny::Logging->error("convertkey(): Incorrect $key: $options{$key}");
	    return;
	}
    }

    my $openssl = $self->{OPTIONS}->{openssl_shell};
    my $output;

    my @cmd = (qq("$openssl"),
	);

    # KEYTYPE OUTTYPE  CMD
    # OpenSSL OpenSSL  rsa
    # OpenSSL PKCS8    pkcs8 -topk8
    # PKCS8   OpenSSL  pkcs8
    # PKCS8   PKCS8    pkcs8 -topk8
    if ($options{KEYTYPE} eq 'OpenSSL') {
	if ($options{OUTTYPE} eq 'OpenSSL') {
	    push(@cmd, 'rsa');
	} 
	else 
	{
	    # must be PKCS#8, see above
	    push(@cmd, 'pkcs8');
	}
    } 
    else 
    {
	# must be PKCS#8, see above
	push(@cmd, 'pkcs8');

	if (! defined $options{KEYPASS}
	    || ($options{KEYPASS} eq "")) {
	    push(@cmd, '-nocrypt');

	    if (defined($options{OUTPASS}) && $options{OUTPASS} ne "") {
		# if -nocrypt is specified on the command line, the output
		# is always unencrypted, even if -passout is specified.
		CertNanny::Logging->error("convertkey(): PKCS8 conversion from unencrypted to encrypted key is not supported");
		return;
	    }
	}
    }
    
    if ($options{OUTTYPE} eq 'PKCS8') {
	push(@cmd, '-topk8');
    } 

    push(@cmd, 
	 '-inform', $options{KEYFORMAT},
	 '-outform', $options{OUTFORMAT},
	);
    

    # prepare output
    $output->{KEYTYPE}   = $options{OUTTYPE};
    $output->{KEYFORMAT} = $options{OUTFORMAT};
    $output->{KEYPASS}   = $options{OUTPASS};
    
    my $infile;
    push(@cmd, '-in');
    if (defined $options{KEYDATA}) {
	$infile = $self->gettmpfile();
	if (! CertNanny::Util->write_file(FILENAME => $infile,
				CONTENT  => $options{KEYDATA},
	    )) {
	    CertNanny::Logging->error("convertkey(): Could not write temporary file");
	    return;
	}

	push(@cmd, qq("$infile"));
    } else {
	push(@cmd, qq("$options{KEYFILE}"));
    }

    $ENV{PASSIN} = "";
    if (defined($options{KEYPASS}) && ($options{KEYPASS} ne "")) {
	$ENV{PASSIN} = $options{KEYPASS};
    }
    if ($ENV{PASSIN} ne "") {
        push(@cmd, '-passin', 'env:PASSIN');
    }

    $ENV{PASSOUT} = "";
    if (defined $options{OUTPASS} && ($options{OUTPASS} ne "")) {
	$ENV{PASSOUT} = $options{OUTPASS};
	if (($options{KEYTYPE} eq 'OpenSSL')
	    && ($options{OUTTYPE} eq 'OpenSSL')) {
	    push(@cmd, '-des3');
	}
    }
    if ($ENV{PASSOUT} ne "") {
        push(@cmd, '-passout', 'env:PASSOUT');
    }
    
    my $cmd = join(' ', @cmd);

    CertNanny::Logging->log({ MSG => "Execute: " . $cmd,
		 PRIO => 'debug' });

    ### PASSIN: $ENV{PASSOUT}
    ### PASSOUT: $ENV{PASSOUT}
    #$output->{KEYDATA} = `$cmd`;
    $output->{KEYDATA} = `$cmd`;
    ### keydata: $output->{KEYDATA}

    delete $ENV{PASSIN};
    delete $ENV{PASSOUT};
    unlink $infile if defined $infile;
    
    if ($? != 0) {
	CertNanny::Logging->error("convertkey(): Could not convert key");
	return;
    }
    
    return $output;
}

sub loglevel {
    my $self = shift;
    $self->{OPTIONS}->{LOGLEVEL} = shift if (@_);

    if (! defined $self->{OPTIONS}->{LOGLEVEL}) {
	return 3;
    }
    return $self->{OPTIONS}->{LOGLEVEL};
}

# accessor method for renewal state
sub renewalstate {
    my $self = shift;
    if (@_) {
	$self->{STATE}->{DATA}->{RENEWAL}->{STATUS} = shift;
	my $hook = $self->{INSTANCE}->{OPTIONS}->{ENTRY}->{hook}->{renewal}->{state} || $self->{OPTIONS}->{ENTRY}->{hook}->{renewal}->{state};
	$self->executehook($hook,
			   '__STATE__' => $self->{STATE}->{DATA}->{RENEWAL}->{STATUS},
			   );
    }
    return $self->{STATE}->{DATA}->{RENEWAL}->{STATUS};
}


sub retrieve_state
{
    my $self = shift;

    my $file = $self->{OPTIONS}->{ENTRY}->{statefile};
    return 1 unless (defined $file and $file ne "");
    
    if (-r $file) {
	$self->{STATE}->{DATA} = undef;
	
	my $fh;
	if (! open $fh, '<', $file) {
	    croak "Could not read state file $file";
	}
	eval do { local $/; <$fh> };

	if (! defined $self->{STATE}->{DATA}) {
	    croak "Could not read state from file $file";
	}
    }
    return 1;
}

sub store_state
{
    my $self = shift;

    my $file = $self->{OPTIONS}->{ENTRY}->{statefile};
    return 1 unless (defined $file and $file ne "");

    # store internal state
    if (ref $self->{STATE}->{DATA}) {
	my $dump = Data::Dumper->new([$self->{STATE}->{DATA}],
				     [qw($self->{STATE}->{DATA})]);

	$dump->Purity(1);

	my $fh;
	if (! open $fh, '>', $file) {
	    croak "Could not write state to file $file";
	}
	print $fh $dump->Dump;
	close $fh;
    }
    
    return 1;
}



# get error message
# arg:
# return: error message description caused by the last operation (cleared 
#         after each query)
#TODO Is this used anywhere?
sub geterror
{
    my $self = shift;
    my $arg = shift;

    my $my_errmsg = $self->{ERRMSG};
    # clear error message
    $self->{ERRMSG} = undef if (defined $my_errmsg);

    # compose output
    my $errmsg;
    $errmsg = $my_errmsg if defined ($my_errmsg);

    $errmsg;
}


# dynamically load keystore instance module
sub load_keystore_handler
{
    my $self = shift;
    my $arg = shift;
    
    eval "require CertNanny::Keystore::${arg}";
    if ($@) {
	print STDERR $@;
	return 0;
    }
    
    return 1;
}


# NOTE: this is UNSAFE (beware of race conditions). We cannot use a file
# handle here because we are calling external programs to use these
# temporary files.
sub gettmpfile
{
    my $self = shift;

    my $tmpdir = $self->{OPTIONS}->{tmp_dir};
    #if (! defined $tmpdir);
    my $template = File::Spec->catfile($tmpdir,
				       "cbXXXXXX");

    my $tmpfile =  mktemp($template);
    
    push (@{$self->{TMPFILE}}, $tmpfile);
    return ($tmpfile);
}


# File/keystore installation convenience method
# This method is very careful about rolling back all modifications if
# any error happened. Unless something really ugly happens, the original
# state is always restored even if this method returns an error.
# This includes permission problems, ownership, file system errors etc.
# and even if multiple files are to be installed and the error occurs
# after a portion of them have been installed successfully.
#
# options:
# filespec-hashref or array containing filespec-hashrefs
# examples:
# $self->installfile({ FILENAME => 'foo', CONTENT => $data, DESCRIPTION => 'some file...'});
# or
# @files = (
#    { FILENAME => 'foo', CONTENT => $data1, DESCRIPTION => 'some file...'},
#    { FILENAME => 'bar', CONTENT => $data2, DESCRIPTION => 'other file...'},
# );
# $self->installfile(@files);
# 
sub installfile 
{
    my ($self, @args) = @_;

    my $error = 0;

    ###########################################################################
    # write new files

  WRITENEWFILES:
    foreach my $entry (@args) {
	# file to replace
	my $filename = $entry->{FILENAME};

	my $ii = 0;
	my $tmpfile  = $filename . ".new";

	# write content data to suitable temporary file
	my $tries = 10;
	while ($ii < $tries 
	       && (! CertNanny::Util->write_file(
			 FILENAME => $tmpfile,
			 CONTENT  => $entry->{CONTENT}))) {
	    # write_file() will not overwrite existing files, an error
	    # indicates that e. g. the file already existed, so:
	    # try next filename candidate
	    $tmpfile = $filename . ".new$ii";
	    $ii++;
	}

	# error: could not write one of the tempory files
	if (($ii == $tries) || (! -e $tmpfile)) {
	    # remember to clean up the files created up to now
	    $error = 1;
	    last WRITEFILES;
	}

	# the temporary file should be given the existing owner/group and
	# mode - if possible
	my @stats = stat($filename);

	# NOTE/FIXME: we ignore problems with setting user, group or
	# permissions here on purpose, we don't want to rollback the
	# operation due to permission problems or because this is not
	# supported by the target system
	if (scalar(@stats)){
	    #           uid        gid
	    chown $stats[4], $stats[5], $tmpfile;

	    #          mode, integer - which is OK for chmod
	    chmod $stats[2] & 07777, $tmpfile; # mask off file type
	}

	# remember new file name for file replacement
	$entry->{TMPFILENAME} = $tmpfile;
    }

    ###########################################################################
    # error checking for temporary file creation
    if ($error) {
	# something went wrong, clean up and bail out
	foreach my $entry (@args) {
	    unlink $entry->{TMPFILENAME};
	}
	CertNanny::Logging->error("installfile(): could not create new file(s)");
	return;
    }

    ###########################################################################
    # temporary files have been created with proper mode and permissions,
    # now back up original files

    my @original_files = ();
    foreach my $entry (@args) {
	my $file = $entry->{FILENAME};
	my $backupfile = $file . ".backup";

	# remove already existing backup file
	if (-e $backupfile) {
	    unlink $backupfile;
	}

	# check if it still persists
	if (-e $backupfile) {
	    CertNanny::Logging->error("installfile(): could not unlink backup file $backupfile");

	    # clean up and bail out

	    # undo rename operations
	    foreach my $undo (@original_files) {
		rename $undo->{DST}, $undo->{SRC};
	    }

	    # clean up temporary files
	    foreach my $entry (@args) {
		unlink $entry->{TMPFILENAME};
	    }
	    return;
	}
	
	# rename orignal files: file -> file.backup
	if (-e $file) { 
	    # only if the file exists
	    if ((! rename $file, $backupfile)  # but cannot be moved away
		|| (-e $file)) {               # or still exists after moving
		CertNanny::Logging->error("installfile(): could not rename $file to backup file $backupfile");
		
		# undo rename operations
		foreach my $undo (@original_files) {
		    rename $undo->{DST}, $undo->{SRC};
		}
		
		# clean up temporary files
		foreach my $entry (@args) {
		    unlink $entry->{TMPFILENAME};
		}
		return;
	    }

	    # remember what we did here already
	    push(@original_files, 
		 { 
		     SRC => $file,
		     DST => $backupfile,
		 });	
	}
    }

    
    # existing keystore files have been renamed, now rename temporary
    # files to original file names
    foreach my $entry (@args) {
	my $tmpfile = $entry->{TMPFILENAME};
	my $file = $entry->{FILENAME};

	my $msg = "Installing file $file";
	if (exists $entry->{DESCRIPTION}) {
	    $msg .= " ($entry->{DESCRIPTION})";
	}

	CertNanny::Logging->info($msg);

	if (! rename $tmpfile, $file) {
	    # should not happen!
	    # ... but we have to handle this nevertheless

	    CertNanny::Logging->error("installfile(): could not rename $tmpfile to target file $file");
	    # undo rename operations
	    foreach my $undo (@original_files) {
		unlink $undo->{SRC};
		rename $undo->{DST}, $undo->{SRC};
	    }

	    # clean up temporary files
	    foreach my $entry (@args) {
		unlink $entry->{TMPFILENAME};
	    }
	    return;
	}
    }

    return 1;
}



# parse DER encoded X.509v3 certificate and return certificate information 
# in a hash ref
# Prerequisites: requires external openssl executable
# options: hash
#   CERTDATA => directly contains certificate data
#   CERTFILE => cert file to parse
#   CERTFORMAT => PEM|DER (default: DER)
#
# return: hash reference containing the certificate information
# returns undef if both CERTDATA and CERTFILE are specified or on error
#
# Returned hash reference contains the following values:
# Version => <cert version, optional> Values: 2, 3
# SubjectName => <cert subject common name>
# IssuerName => <cert issuer common name>
# SerialNumber => <cert serial number> Format: xx:xx:xx... (hex, upper case)
# NotBefore => <cert validity> Format: YYYYDDMMHHMMSS
# NotAfter  => <cert validity> Format: YYYYDDMMHHMMSS
# PublicKey => <cert public key> Format: Base64 encoded (PEM)
# Certificate => <certifcate> Format: Base64 encoded (PEM)
# BasicConstraints => <cert basic constraints> Text (free style)
# KeyUsage => <cert key usage> Format: Text (free style)
# CertificateFingerprint => <cert SHA1 fingerprint> Format: xx:xx:xx... (hex, 
#   upper case)
#
# optional:
# SubjectAlternativeName => <cert alternative name> 
# IssuerAlternativeName => <issuer alternative name>
# SubjectKeyIdentifier => <X509v3 Subject Key Identifier>
# AuthorityKeyIdentifier => <X509v3 Authority Key Identifier>
# CRLDistributionPoints => <X509v3 CRL Distribution Points>
# 
sub getcertinfo
{
    my $self = shift;
    my %options = (
		   CERTFORMAT => 'DER',
		   @_,         # argument pair list
		   );
    

    my $certinfo = {};
    my %month = (
		 Jan => 1, Feb => 2,  Mar => 3,  Apr => 4,
		 May => 5, Jun => 6,  Jul => 7,  Aug => 8,
		 Sep => 9, Oct => 10, Nov => 11, Dec => 12 );

    my %mapping = (
		   'serial' => 'SerialNumber',
		   'subject' => 'SubjectName',
		   'issuer' => 'IssuerName',
		   'notBefore' => 'NotBefore',
		   'notAfter' => 'NotAfter',
		   'SHA1 Fingerprint' => 'CertificateFingerprint',
		   'PUBLIC KEY' => 'PublicKey',
		   'CERTIFICATE' => 'Certificate',
		   'ISSUERALTNAME' => 'IssuerAlternativeName',
		   'SUBJECTALTNAME' => 'SubjectAlternativeName',
		   'BASICCONSTRAINTS' => 'BasicConstraints',
		   'SUBJECTKEYIDENTIFIER' => 'SubjectKeyIdentifier',
		   'AUTHORITYKEYIDENTIFIER' => 'AuthorityKeyIdentifier',
		   'CRLDISTRIBUTIONPOINTS' => 'CRLDistributionPoints',
		   );
	

    # sanity checks
    if (! (defined $options{CERTFILE} or defined $options{CERTDATA}))
    {
	CertNanny::Logging->error("getcertinfo(): No input data specified");
	return;
    }
    if ((defined $options{CERTFILE} and defined $options{CERTDATA}))
    {
	CertNanny::Logging->error("getcertinfo(): Ambigous input data specified");
	return;
    }
    
    my $outfile = $self->gettmpfile();
    my $openssl = $self->{OPTIONS}->{openssl_shell};

    my $inform = $options{CERTFORMAT};

    my @input = ();
    if (defined $options{CERTFILE}) {
	@input = ('-in', qq("$options{CERTFILE}"));
    }

    # export certificate
    my @cmd = (qq("$openssl"),
	       'x509',
	       @input,
	       '-inform',
	       $inform,
	       '-text',
	       '-subject',
	       '-issuer',
	       '-serial',
	       '-email',
	       '-startdate',
	       '-enddate',
	       '-modulus',
	       '-fingerprint','-sha1',
	       '-pubkey',
	       '-purpose',
	       '>',
	       qq("$outfile"));

    CertNanny::Logging->log({ MSG => "Execute: " . join(" ", @cmd),
		 PRIO => 'debug' });	
    my $fh;
    if (!open $fh, "|" . join(' ', @cmd))
    {
    	CertNanny::Logging->error("getcertinfo(): open error");
	unlink $outfile;
	return;

    }

    binmode $fh;
    if (defined $options{CERTDATA}) {
	print $fh $options{CERTDATA};
    }

    close $fh;
    
    if ($? != 0)
    {
    	CertNanny::Logging->error("getcertinfo(): Error ASN.1 decoding certificate");
	unlink $outfile;
	return;
    }

    open $fh, '<', $outfile;
    if (! $fh)
    {
    	CertNanny::Logging->error("getcertinfo(): Error analysing ASN.1 decoded certificate");
	unlink $outfile;
    	return;
    }

    my $state = "";
    my @purposes;
    while (<$fh>)
    {
	chomp;
	tr/\r\n//d;

	$state = "PURPOSE" if (/^Certificate purposes:/);
	$state = "PUBLIC KEY" if (/^-----BEGIN PUBLIC KEY-----/);
	$state = "CERTIFICATE" if (/^-----BEGIN CERTIFICATE-----/);
	$state = "SUBJECTALTNAME" if (/X509v3 Subject Alternative Name:/);
	$state = "ISSUERALTNAME" if (/X509v3 Issuer Alternative Name:/);
	$state = "BASICCONSTRAINTS" if (/X509v3 Basic Constraints:/);
	$state = "SUBJECTKEYIDENTIFIER" if (/X509v3 Subject Key Identifier:/);
	$state = "AUTHORITYKEYIDENTIFIER" if (/X509v3 Authority Key Identifier:/);
	$state = "CRLDISTRIBUTIONPOINTS" if (/X509v3 CRL Distribution Points:/);

	if ($state eq "PURPOSE")
	{
	    my ($purpose, $bool) = (/(.*?)\s*:\s*(Yes|No)/);
	    next unless defined $purpose;
	    push (@purposes, $purpose) if ($bool eq "Yes");

	    # NOTE: state machine will leave PURPOSE state on the assumption
	    # that 'OCSP helper CA' is the last cert purpose printed out
	    # by OpenCA. It would be best to have OpenSSL print out
	    # purpose information, just to be sure.
	    $state = "" if (/^OCSP helper CA :/);
	    next;
	}
	# Base64 encoded sections
	if ($state =~ /^(PUBLIC KEY|CERTIFICATE)$/)
	{
	    my $key = $state;
	    $key = $mapping{$key} if (exists $mapping{$key});

	    $certinfo->{$key} .= "\n" if (exists $certinfo->{$key});
	    $certinfo->{$key} .= $_ unless (/^-----/);

	    $state = "" if (/^-----END $state-----/);
	    next;
	}

	# X.509v3 extension one-liners
	if ($state =~ /^(SUBJECTALTNAME|ISSUERALTNAME|BASICCONSTRAINTS|SUBJECTKEYIDENTIFIER|AUTHORITYKEYIDENTIFIER|CRLDISTRIBUTIONPOINTS)$/)
	{
	    next if (/X509v3 .*:/);
	    my $key = $state;
	    $key = $mapping{$key} if (exists $mapping{$key});
	    # remove trailing and leading whitespace
	    s/^\s*//;
	    s/\s*$//;
	    $certinfo->{$key} = $_ unless ($_ eq "<EMPTY>");
	    
	    # alternative line consists of only one line 
	    $state = "";
	    next;
	}
	
 	if (/(Version:|subject=|issuer=|serial=|notBefore=|notAfter=|SHA1 Fingerprint=)\s*(.*)/)
 	{
	    my $key = $1;
 	    my $value = $2;
	    # remove trailing garbage
	    $key =~ s/[ :=]+$//;
	    # apply key mapping
	    $key = $mapping{$key} if (exists $mapping{$key});

	    # store value
 	    $certinfo->{$key} = $value;
 	}
    }
    close $fh;
    unlink $outfile;

    # compose key usage text field
    $certinfo->{KeyUsage} = join(", ", @purposes);
    
    # sanity checks
    foreach my $var (qw(Version SerialNumber SubjectName IssuerName NotBefore NotAfter CertificateFingerprint))
    {
	if (! exists $certinfo->{$var})
	{
	    CertNanny::Logging->error("getcertinfo(): Could not determine field '$var' from X.509 certificate");
	    return;
	}
    }


    ####
    # Postprocessing, rewrite certain fields

    ####
    # serial number
    # extract hex certificate serial number (only required for -text format)
    #$certinfo->{SerialNumber} =~ s/.*\(0x(.*)\)/$1/;

    # store decimal serial number
    #$certinfo->{Serial} = hex($certinfo->{SerialNumber});

    # pad with a leading zero if length is odd
    if (length($certinfo->{SerialNumber}) % 2)
    {
	$certinfo->{SerialNumber} = '0' . $certinfo->{SerialNumber};
    }
    # convert to upcase and insert colons to separate hex bytes
    $certinfo->{SerialNumber} = uc($certinfo->{SerialNumber});
    $certinfo->{SerialNumber} =~ s/(..)/$1:/g;
    $certinfo->{SerialNumber} =~ s/:$//;

    ####
    # get certificate version
    $certinfo->{Version} =~ s/(\d+).*/$1/;

    ####
    # reverse DN order returned by OpenSSL
    foreach my $var (qw(SubjectName IssuerName))
    {
	$certinfo->{$var} = join(", ", 
				 reverse split(/[\/,]\s*/, $certinfo->{$var}));
	# remove trailing garbage
	$certinfo->{$var} =~ s/[, ]+$//;
    }

    ####
    # rewrite dates from human readable to ISO notation
    foreach my $var (qw(NotBefore NotAfter))
    {
	my ($mon, $day, $hh, $mm, $ss, $year, $tz) =
	    $certinfo->{$var} =~ /(\S+)\s+(\d+)\s+(\d+):(\d+):(\d+)\s+(\d+)\s*(\S*)/;
	my $dmon = $month{$mon};
	if (! defined $dmon)
	{
	    CertNanny::Logging->error("getcertinfo(): could not parse month '$mon' in date '$certinfo->{$var}' returned by OpenSSL");
	    return;
	}
	
	$certinfo->{$var} = sprintf("%04d%02d%02d%02d%02d%02d",
				    $year, $dmon, $day, $hh, $mm, $ss);
    }
	
    return $certinfo;
}


# return certificate information for this keystore
# optional arguments: list of entries to return
sub getinfo
{
    my $self = shift;
    my @elements = @_;

    return $self->{CERT}->{INFO} unless @elements;

    my $result;
    foreach (@elements) {
	$result->{$_} = $self->{CERT}->{INFO}->{$_};
    }
    return $result;
}

# return true if certificate is still valid for more than <days>
# return false otherwise
# return undef on error
sub checkvalidity {	
    my $self = shift;
    my $days = shift || 0;
    
    my $notAfter = isodatetoepoch($self->{CERT}->{INFO}->{NotAfter});
    return unless defined $notAfter;

    my $cutoff = time + $days * 24 * 3600;

    return ($cutoff < $notAfter);
}


# handle renewal operation
sub renew {
    my $self = shift;

    $self->renewalstate("initial") unless defined $self->renewalstate();
    my $laststate = "n/a";

    while ($laststate ne $self->renewalstate()) {
	$laststate = $self->renewalstate();
	# renewal state machine
	if ($self->renewalstate() eq "initial") {
	    CertNanny::Logging->log({ MSG => "State: initial",
			 PRIO => 'debug' });
	    
	    $self->{STATE}->{DATA}->{RENEWAL}->{REQUEST} = $self->createrequest();
	    
	    if (! defined $self->{STATE}->{DATA}->{RENEWAL}->{REQUEST}) {
		CertNanny::Logging->log({ MSG => "Could not create certificate request",
			     PRIO => 'error' });
		return;
	    }	    
	    $self->renewalstate("sendrequest");
	} 
	elsif ($self->renewalstate() eq "sendrequest") 
	{
	    CertNanny::Logging->log({ MSG => "State: sendrequest",
			 PRIO => 'debug' });
	    
	    if (! $self->sendrequest()) {
		CertNanny::Logging->log({ MSG => "Could not send request",
			     PRIO => 'error' });
		return;
	    }
	}
	elsif ($self->renewalstate() eq "completed") 
	{
	    CertNanny::Logging->log({ MSG => "State: completed",
			 PRIO => 'debug' });

	    # reset state
	    $self->renewalstate(undef);

	    # clean state entry
	    foreach my $entry (qw( CERTFILE KEYFILE REQUESTFILE )) {
		unlink $self->{STATE}->{DATA}->{RENEWAL}->{REQUEST}->{$entry};
	    }

	    # delete state file
	    unlink $self->{OPTIONS}->{ENTRY}->{statefile};
	    last;
	}
	else
	{
	    CertNanny::Logging->log({ MSG => "State unknown: " . $self->renewalstate(),
			 PRIO => 'error' });
	    return;
	}

    }

    return 1;
}



###########################################################################
# abstract methods to be implemented by the instances

# get main certificate from keystore
# caller must return a hash ref:
# CERTFILE => file containing the cert OR
# CERTDATA => string containg the cert data
# CERTFORMAT => 'PEM' or 'DER'
sub getcert {
    return;
}

# get private key for main certificate from keystore
# caller must return a hash ref containing the unencrypted private key in
# OpenSSL format
# Return:
# hashref (as expected by convertkey()), containing:
# KEYDATA => string containg the private key OR
# KEYFILE => file containing the key data
# KEYFORMAT => 'PEM' or 'DER'
# KEYTYPE => format (e. g. 'PKCS8' or 'OpenSSL'
# KEYPASS => key pass phrase (only if protected by pass phrase)
sub getkey {
    return;
}

sub createrequest {
    return;
}

sub installcert {
    return;
}

# get all root certificates from the configuration that are currently
# valid
# return:
# arrayref of hashes containing:
#   CERTINFO => hash as returned by getcertinfo()
#   CERTFILE => filename
#   CERTFORMAT => cert format (PEM, DER)
sub getrootcerts {
    my $self = shift;
    my @result = ();

  ROOTCERT:
    foreach my $index (keys %{$self->{OPTIONS}->{ENTRY}->{rootcacert}}) {
		next if ($index eq "INHERIT");
		#....{$index} is a valid cert?
		my $res = $self->checkCert($self->{OPTIONS}->{ENTRY}->{rootcacert}->{$index});
		if ($res !=0) {
			push(@result,$res);
		}
		else{ 
			#check if ...{$index} is folder
			if ( not opendir(inFolder,$self->{OPTIONS}->{ENTRY}->{rootcacert}->{$index})){
				CertNanny::Logging->error("can't open folder: $index"); 
				next ROOTCERT; #eventuell die? 
			}
			#go through each file in the folder and check if it is avalid cert
			my @files = readdir inFolder;
			foreach my $file (@files){
				my $res = $self->checkCert("$self->{OPTIONS}->{ENTRY}->{rootcacert}->{$index}$file");
				if ($res !=0) {
					push(@result,$res);
				}	
			}	
		}		
    }
	return \@result;
    
}
	
sub checkCert{
	my $self=shift;
	my $certfile=shift;	
	
	my $exclude_expired 
	= $self->{OPTIONS}->{ENTRY}->{excludeexpiredrootcerts} || 'yes';
    my $exclude_notyetvalid 
	= $self->{OPTIONS}->{ENTRY}->{excludenotyetvalidrootcerts} || 'no';
		
	# FIXME: determine certificate format of root certificate
	#my $certfile = $self->{OPTIONS}->{ENTRY}->{rootcacert}->{$index};
	my $certformat = 'PEM';
	my $certinfo = $self->getcertinfo(CERTFILE => $certfile,
					  CERTFORMAT => $certformat);

	return 0 if (! defined $certinfo);
	my $notbefore = CertNanny::Util::isodatetoepoch($certinfo->{NotBefore});
	my $notafter  = CertNanny::Util::isodatetoepoch($certinfo->{NotAfter});
	my $now = time;
	
	if ($exclude_expired =~ m{ yes }xmsi
	    && ($now > $notafter)) {
	    CertNanny::Logging->info("Skipping expired root certificate " . $certinfo->{SubjectName});
	    return 0;
	}

	if ($exclude_notyetvalid =~ m{ yes }xmsi
	    && ($now < $notbefore)) {
	    CertNanny::Logging->info("Skipping not yet valid root certificate " . $certinfo->{SubjectName});
	    return 0;
	}
	CertNanny::Logging->info("Trusted root certificate: " . $certinfo->{SubjectName});

	return {CERTINFO => $certinfo,
			 CERTFILE => $certfile,
			 CERTFORMAT => $certformat,
	      };
    }
    


# build a certificate chain for the specified certificate. the certificate 
# chain will NOT be verified cryptographically.
# return:
# arrayref containing ca certificate information, starting at the
# root ca
# undef on error (e. g. root certificate could not be found)
sub buildcertificatechain {
    my $self = shift;
    my $cert = shift;

    # local helper function that accepts two cert entries.
    # returns undef if the elements are unrelated
    # returns true if the first argument is the issuer of the second arg
    #   (1: authority key identifier chaining, 2: DN chaining)
    my $is_issuer = sub {
	### is_issuer...
	my $parent = shift;
	my $child  = shift;
	if (! defined $parent || ! defined $child) {
	    print STDERR "ERROR: is_issuer: missing parameters\n";
	    return;
	}

	if (ref $parent ne 'HASH' || ref $child ne 'HASH') {
	    print STDERR "ERROR: is_issuer: illegal parameters\n";
	    return;
	}

	my $child_issuer;
	my $child_akeyid;
	my $parent_subject;
	my $parent_skeyid;

	foreach my $field (qw( INFO CERTINFO )) {
	    $child_issuer   ||= $child->{$field}->{IssuerName};
	    $child_akeyid   ||= $child->{$field}->{AuthorityKeyIdentifier};
	    $parent_subject ||= $parent->{$field}->{SubjectName};
	    $parent_skeyid  ||= $parent->{$field}->{SubjectKeyIdentifier};
	}
	### $child_issuer
	### $child_akeyid
	### $parent_subject
	### $parent_skeyid

	if (defined $child_akeyid) {
	    ### keyid chaining...
	    if (defined $parent_skeyid &&
		'keyid:' . $parent_skeyid eq $child_akeyid) {
		### MATCHED via keyid...
		return 1;
	    }
	} else {
	    ### DN chaining...
	    if ($child_issuer eq $parent_subject) {
		### MATCHED via DN...
		return 2;
	    }
	}

	### no match...
	return;
    };


    # list of trusted root certificates
    my @trustedroots = @{$self->{STATE}->{DATA}->{ROOTCACERTS}};
    ### @trustedroots

    my %rootcertfingerprint;
    foreach my $entry (@trustedroots) {
	my $fingerprint = $entry->{CERTINFO}->{CertificateFingerprint};
	$rootcertfingerprint{$fingerprint}++;
    }

    # remove root certs from certificate list
    my @cacerts = grep(! exists $rootcertfingerprint{ $_->{CERTINFO}->{CertificateFingerprint} }, 
		       @{$self->{STATE}->{DATA}->{SCEP}->{CACERTS}});
    
    # @cacerts now contains the certificates delivered by SCEP minus
    # the configured root certificates.
    # NOTE: it may still contain root certificates NOT specified in
    # the config file!
    ### @cacerts

    # output structure, for building the chain start with the end entity cert
    my @chain = ( $cert );

    CertNanny::Logging->info("Building certificate chain");
  BUILDCHAIN:
    while (1) {
	### check if the first cert in the chain is a root certificate...
	if (&$is_issuer($chain[0], 
			$chain[0])) {
	    ### found root certificate...
	    last BUILDCHAIN;
	}

	my $cert;
	my $issuer_found = 0;

	my $subject = $chain[0]->{CERTINFO}->{SubjectName} || $chain[0]->{INFO}->{SubjectName};
	CertNanny::Logging->info("Subject: $subject");

      FINDISSUER:
	foreach my $entry (@cacerts, @trustedroots) {
	    # work around a bug in Perl (?): when using $cert instead of 
	    # $entry in the foreach loop the value of $cert was lost 
	    # after leaving the loop!?
	    $cert = $entry;
	    if (! defined $entry) {
		### undefined entry 1 - should not happen...
	    }
	    ### scanning ca entry...
	    ### $entry->{CERTINFO}->{SubjectName}
	    ### $chain[0]

	    $issuer_found = &$is_issuer($entry, $chain[0]);
	    if (! defined $entry) {
		### undefined entry 2 - should not happen...
	    }

	    $subject = $entry->{CERTINFO}->{SubjectName} || $entry->{INFO}->{SubjectName};
	    if ($issuer_found) {
		if ($issuer_found == 1) {
		    CertNanny::Logging->info("  Issuer identified via AuthKeyID match: $subject");
		} else {
		    CertNanny::Logging->info("  Issuer identified via DN match: $subject");
		}
	    } else {
		CertNanny::Logging->debug("  Unrelated: $subject");
	    }

	    last FINDISSUER if ($issuer_found);
	}

	if (! $issuer_found) {
	    CertNanny::Logging->error("No matching issuer certificate was found");
	    return;
	}
	if (! defined $cert) {
	    ### undefined entry 3 - should not happen...
	}

	### prepend to chain...
	### $cert
	unshift @chain, $cert;
    }

    # remove end entity certificate
    pop @chain;

    ### @chain

    # verify that the first certificate in the chain is a trusted root
    if (scalar @chain == 0) {
	CertNanny::Logging->error("Certificate chain could not be built");
	return;
    }

    my $fingerprint = $chain[0]->{CERTINFO}->{CertificateFingerprint};
    if (! exists $rootcertfingerprint{ $fingerprint }) {
	CertNanny::Logging->error("Root certificate is not trusted");
	CertNanny::Logging->info("Untrusted root certificate DN: " . 
		    $chain[0]->{CERTINFO}->{SubjectName});
	return;
    }
    CertNanny::Logging->info("Root certificate is marked as trusted in configuration");
    
    return \@chain;
}

# cryptographically verify certificate chain
# TODO
sub verifycertificatechain {

    return 1;
}

# call an execution hook
sub executehook {
    my $self = shift;
    my $hook = shift;
    my %args = ( 
        @_,         # argument pair list
    );
    
    # hook not defined -> success
    return 1 unless defined $hook;
    
    CertNanny::Logging->info("Running external hook function");
    
    if ($hook =~ /::/) {
	# execute Perl method
	CertNanny::Logging->info("Perl method hook not yet supported");
	return;
    } 
    else {
	# assume it's an executable
	CertNanny::Logging->debug("Calling shell hook executable");

	$args{'__LOCATION__'} = $self->{INSTANCE}->{OPTIONS}->{ENTRY}->{location} || $self->{OPTIONS}->{ENTRY}->{location};
	$args{'__ENTRY__'}    =  $self->{INSTANCE}->{OPTIONS}->{ENTRYNAME} || $self->{OPTIONS}->{ENTRYNAME};

	# replace values passed to this function
	foreach my $key (keys %args) {
	    my $value = $args{$key} || "";
	    $hook =~ s/$key/$value/g;
	}
	
	CertNanny::Logging->info("Exec: $hook");
	return run_command($hook) / 256;
    }
}

# call warnexpiry hook for notification event
sub warnexpiry {
    my $self = shift;
    my $notification = shift;
    return
	$self->executehook($self->{INSTANCE}->{OPTIONS}->{ENTRY}->{hook}->{warnexpiry},
			   '__NOTAFTER__' => $self->{CERT}->{INFO}->{NotAfter},
			   '__NOTBEFORE__' => $self->{CERT}->{INFO}->{NotBefore},
			   '__STATE__' => $self->{STATE}->{DATA}->{RENEWAL}->{STATUS},
			   );
}



# obtain CA certificates via SCEP
# returns a hash containing the following information:
# RACERT => SCEP RA certificate (scalar, filename)
# CACERTS => CA certificate chain, starting at highes (root) level 
#            (array, filenames)
sub getcacerts {
    my $self = shift;

    # get root certificates
    # these certificates are configured to be trusted
    $self->{STATE}->{DATA}->{ROOTCACERTS} = $self->getrootcerts();

    my $scepracert = $self->{STATE}->{DATA}->{SCEP}->{RACERT};    

    # return $scepracert if (defined $scepracert and -r $scepracert);

    my $sscep = $self->{OPTIONS}->{CONFIG}->get('cmd.sscep');
    my $cacertdir = $self->{OPTIONS}->{ENTRY}->{scepcertdir};
    if (! defined $cacertdir) {
	CertNanny::Logging->error("scepcertdir not specified for keystore");
	return;
    }
    my $cacertbase = File::Spec->catfile($cacertdir, 'cacert');
    my $scepurl = $self->{OPTIONS}->{ENTRY}->{scepurl};
    if (! defined $scepurl) {
	CertNanny::Logging->error("scepurl not specified for keystore");
	return;
    }

    # delete existing ca certs
    my $ii = 0;
    while (-e $cacertbase . "-" . $ii) {
	my $file = $cacertbase . "-" . $ii;
	CertNanny::Logging->debug("Unlinking $file");
	unlink $file;
	if (-e $file) {
	    CertNanny::Logging->error("could not delete CA certificate file $file, cannot proceed");
	    return;
	}
	$ii++;
    }
    

    CertNanny::Logging->info("Requesting CA certificates");
    
    my @cmd = (qq("$sscep"),
	       'getca',
	       '-u',
	       qq($scepurl),
	       '-c',
	       qq("$cacertbase"));
    
    CertNanny::Logging->debug("Exec: " . join(' ', @cmd));
    if (run_command(join(' ', @cmd)) != 0) {
	CertNanny::Logging->error("Could not retrieve CA certs");
	return;
    }
    
    $scepracert = $cacertbase . "-0";

    # collect all ca certificates returned by the SCEP command
    my @cacerts = ();
    $ii = 1;

    my $certfile = $cacertbase . "-$ii";
    while (-r $certfile) {
	my $certformat = 'PEM'; # always returned by sscep
	my $certinfo = $self->getcertinfo(CERTFILE => $certfile,
					  CERTFORMAT => 'PEM');

	if (defined $certinfo) {
	    push (@cacerts, { CERTINFO => $certinfo,
			      CERTFILE => $certfile,
			      CERTFORMAT => $certformat,
			  });
	}
	
	$ii++;
	$certfile = $cacertbase . "-$ii";
    }
    $self->{STATE}->{DATA}->{SCEP}->{CACERTS} = \@cacerts;


    if (-r $scepracert) {
	$self->{STATE}->{DATA}->{SCEP}->{RACERT} = $scepracert;
	return $scepracert;
    }

    return;
}

sub sendrequest {
    my $self = shift;

    CertNanny::Logging->info("Sending request");
    #print Dumper $self->{STATE}->{DATA};

    if (! $self->getcacerts()) {
	CertNanny::Logging->error("Could not get CA certs");
	return;
    }

    my $requestfile = $self->{STATE}->{DATA}->{RENEWAL}->{REQUEST}->{REQUESTFILE};
    my $keyfile = $self->{STATE}->{DATA}->{RENEWAL}->{REQUEST}->{KEYFILE};
    my $pin = $self->{PIN} || $self->{OPTIONS}->{ENTRY}->{pin};
    my $sscep = $self->{OPTIONS}->{CONFIG}->get('cmd.sscep');
    my $scepurl = $self->{OPTIONS}->{ENTRY}->{scepurl};
    my $scepsignaturekey = $self->{OPTIONS}->{ENTRY}->{scepsignaturekey};
    my $scepchecksubjectname = 
    	$self->{OPTIONS}->{ENTRY}->{scepchecksubjectname} || 'no';
    my $scepracert = $self->{STATE}->{DATA}->{SCEP}->{RACERT};

    if (! exists $self->{STATE}->{DATA}->{RENEWAL}->{REQUEST}->{CERTFILE}) {
	my $certfile = $self->{OPTIONS}->{ENTRYNAME} . "-cert.pem";
	$self->{STATE}->{DATA}->{RENEWAL}->{REQUEST}->{CERTFILE} = 
	    File::Spec->catfile($self->{OPTIONS}->{ENTRY}->{statedir}, 
				$certfile);
    }

    my $newcertfile = $self->{STATE}->{DATA}->{RENEWAL}->{REQUEST}->{CERTFILE};
    my $openssl = $self->{OPTIONS}->{openssl_shell};
    
    
    CertNanny::Logging->debug("request: $requestfile");
    CertNanny::Logging->debug("keyfile: $keyfile");
    CertNanny::Logging->debug("sscep: $sscep");
    CertNanny::Logging->debug("scepurl: $scepurl");
    CertNanny::Logging->debug("scepsignaturekey: $scepsignaturekey");
    CertNanny::Logging->debug("scepchecksubjectname: $scepchecksubjectname");
    CertNanny::Logging->debug("scepracert: $scepracert");
    CertNanny::Logging->debug("newcertfile: $newcertfile");
    CertNanny::Logging->debug("openssl: $openssl");


    # get unencrypted new key in PEM format
    my $newkey = $self->convertkey(
	KEYFILE   => $keyfile,
	KEYPASS   => $pin,
	KEYFORMAT => 'PEM',
	KEYTYPE   => 'OpenSSL',
	OUTFORMAT => 'PEM',
	OUTTYPE   => 'OpenSSL',
	# no pin
	);

    if (! defined $newkey) {
	CertNanny::Logging->error("Could not convert new key");
	return;
    }

    # write new PEM encoded key to temp file
    my $requestkeyfile = $self->gettmpfile();
    CertNanny::Logging->debug("requestkeyfile: $requestkeyfile");
    chmod 0600, $requestkeyfile;

    if (! CertNanny::Util->write_file(
	FILENAME => $requestkeyfile,
	CONTENT  => $newkey->{KEYDATA},
	FORCE    => 1,
	)) {
	CertNanny::Logging->error("Could not write unencrypted copy of new file to temp file");
	return;
    }

    my @cmd;

    my @autoapprove = ();
    my $oldkeyfile;
    my $oldcertfile;
    if ($scepsignaturekey =~ /(old|existing)/i) {
	# get existing private key from keystore
	my $oldkey = $self->getkey();
	if (! defined $oldkey) {
	    CertNanny::Logging->error("Could not get old key from certificate instance");
	    return;
	}

	# convert private key to unencrypted PEM format
	my $oldkey_pem_unencrypted = $self->convertkey(
	    %{$oldkey},
	    OUTFORMAT => 'PEM',
	    OUTTYPE   => 'OpenSSL',
	    OUTPASS   => '',
	    );

	if (! defined $oldkey_pem_unencrypted) {
	    CertNanny::Logging->error("Could not convert (old) private key");
	    return;
	}

 	$oldkeyfile = $self->gettmpfile();
        chmod 0600, $oldkeyfile;

	if (! CertNanny::Util->write_file(
		  FILENAME => $oldkeyfile,
		  CONTENT  => $oldkey_pem_unencrypted->{KEYDATA},
		  FORCE    => 1,
	    )) {
	    CertNanny::Logging->error("Could not write temporary key file (old key)");
	    return;
	}

	$oldcertfile = $self->gettmpfile();
	if (! CertNanny::Util->write_file(
		  FILENAME => $oldcertfile,
		  CONTENT  => $self->{CERT}->{RAW}->{PEM},
		  FORCE    => 1,
	    )) {
	    CertNanny::Logging->error("Could not write temporary cert file (old certificate)");
	    return;
	}


        @autoapprove = ('-K', 
			qq("$oldkeyfile"),
			'-O',
			qq("$oldcertfile"),
	    );
    }
    my @checksubjectname = ();
    @checksubjectname = ('-C') if $scepchecksubjectname =~ /yes/i;
    my @verbose = ();
<<<<<<< HEAD
    push @verbose, '-v' if CertNanny::Logging->loglevel() >= 5;
    push @verbose, '-d' if CertNanny::Logging->loglevel() >= 6;
=======
    push @verbose, '-v' if $self->loglevel() >= 5;
    push @verbose, '-d' if $self->loglevel() >= 6;
>>>>>>> 572d8ddb
    @cmd = (qq("$sscep"),
	    'enroll',
	    '-u',
	    qq($scepurl),
	    '-c',
	    qq("$scepracert"),
	    '-r',
	    qq("$requestfile"),
	    '-k',
	    qq("$requestkeyfile"),
	    '-l',
	    qq("$newcertfile"),
	    @autoapprove,
	    @checksubjectname,
	    @verbose,
	    '-t',
	    '5',
	    '-n',
	    '1',
	    );
	    if(defined $self->{OPTIONS}->{CONFIG}->{ENTRY}->{enginename} || $self->{OPTIONS}->{ENTRY}->{enginename}){
	    	push @cmd, '-g';
	    	push @cmd,  "$self->{OPTIONS}->{CONFIG}->{ENTRY}->{enginename}" || "$self->{OPTIONS}->{ENTRY}->{enginename}";
	    }  

    CertNanny::Logging->debug("Exec: " . join(' ', @cmd));
    
    my $rc;
    eval {
	local $SIG{ALRM} = sub { die "alarm\n" }; # NB: \n required
	eval { alarm 120 }; # eval not supported in perl 5.7.1 on win32
	$rc = run_command(join(' ', @cmd)) / 256;
	eval { alarm 0 }; # eval not supported in perl 5.7.1 on win32
	CertNanny::Logging->info("Return code: $rc");
    };
    unlink $requestkeyfile;
    unlink $oldkeyfile if (defined $oldkeyfile);
    unlink $oldcertfile if (defined $oldcertfile);

    if ($@) {
	# timed out
	die unless $@ eq "alarm\n";   # propagate unexpected errors
	CertNanny::Logging->info("Timed out.");
	return;
    }


    if ($rc == 3) {
	# request is pending
	CertNanny::Logging->info("Request is still pending");
	return 1;
    }

    if ($rc != 0) {
	CertNanny::Logging->error("Could not run SCEP enrollment");
	return;
    }

    if (-r $newcertfile) {
	# successful installation of the new certificate.
	# parse new certificate.
	# NOTE: in previous versions the hooks reported the old certificate's
	# data. here we change it in a way that the new data is reported
	my $newcert;
	$newcert->{INFO} = $self->getcertinfo(CERTFILE => $newcertfile,
					      CERTFORMAT => 'PEM');


	# build new certificate chain
	$self->{STATE}->{DATA}->{CERTCHAIN} = 
	    $self->buildcertificatechain($newcert);
	
	if (! defined $self->{STATE}->{DATA}->{CERTCHAIN}) {
	    CertNanny::Logging->error("Could not build certificate chain, probably trusted root certificate was not configured");
	    return;
	}


	$self->executehook($self->{OPTIONS}->{ENTRY}->{hook}->{renewal}->{install}->{pre},
			   '__NOTAFTER__' => $self->{CERT}->{INFO}->{NotAfter},
			   '__NOTBEFORE__' => $self->{CERT}->{INFO}->{NotBefore},
			   '__NEWCERT_NOTAFTER__' => $newcert->{INFO}->{NotAfter},
			   '__NEWCERT_NOTBEFORE__' => $newcert->{INFO}->{NotBefore},
	    );

	my $rc = $self->installcert(CERTFILE => $newcertfile,
				    CERTFORMAT => 'PEM');
	if (defined $rc and $rc) {

	    $self->executehook($self->{OPTIONS}->{ENTRY}->{hook}->{renewal}->{install}->{post},
			       '__NOTAFTER__' => $self->{CERT}->{INFO}->{NotAfter},
			       '__NOTBEFORE__' => $self->{CERT}->{INFO}->{NotBefore},
			       '__NEWCERT_NOTAFTER__' => $newcert->{INFO}->{NotAfter},
			       '__NEWCERT_NOTBEFORE__' => $newcert->{INFO}->{NotBefore},
		);

	    # done
	    $self->renewalstate("completed");
	    
	    return $rc;
	}
	return;
    }
    
    return 1;
}


1;<|MERGE_RESOLUTION|>--- conflicted
+++ resolved
@@ -1654,13 +1654,8 @@
     my @checksubjectname = ();
     @checksubjectname = ('-C') if $scepchecksubjectname =~ /yes/i;
     my @verbose = ();
-<<<<<<< HEAD
     push @verbose, '-v' if CertNanny::Logging->loglevel() >= 5;
     push @verbose, '-d' if CertNanny::Logging->loglevel() >= 6;
-=======
-    push @verbose, '-v' if $self->loglevel() >= 5;
-    push @verbose, '-d' if $self->loglevel() >= 6;
->>>>>>> 572d8ddb
     @cmd = (qq("$sscep"),
 	    'enroll',
 	    '-u',
